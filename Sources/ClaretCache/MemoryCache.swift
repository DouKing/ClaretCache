//
//  MemoryCache.swift
//  ClaretCache
//
//  Created by BirdMichael on 2019/7/23.
//  Copyright © 2019 com.ClaretCache. All rights reserved.
//

import Foundation

#if canImport(UIKit)
import UIKit.UIApplication
#endif

#if canImport(QuartzCore)
import QuartzCore.CABase
#endif

public final class MemoryCache<Key, Value> where Key: Hashable, Value: Equatable {

    /// The name of the cache. **Default** is **"com.iteatimeteam.ClaretCache.memory.default"**
    let name: String

    /// The maximum number of objects the cache should hold.
    ///
    ///  The default value is **UInt.max**, which means no limit.
    ///  This is not a strict limit—if the cache goes over the limit, some objects in the
    ///  cache could be evicted later in backgound thread.
    var countLimit: UInt = UInt.max

    /// The maximum total cost that the cache can hold before it starts evicting objects.
    ///
    ///  The default value is **UInt.max**, which means no limit.
    /// This is not a strict limit—if the cache goes over the limit, some objects in the
    /// cache could be evicted later in backgound thread.
    var costLimit: UInt = UInt.max

    /// The maximum expiry time of objects in cache.
    ///
    ///  The default value is **Double.greatestFiniteMagnitude**, which means no limit.
    ///  This is not a strict limit—if an object goes over the limit, the object could
    ///  be evicted later in backgound thread.
    var ageLimit: TimeInterval = TimeInterval(Double.greatestFiniteMagnitude)

    /// The auto trim check time interval in seconds. **Default is 5.0**.
    ///
    ///  The cache holds an internal timer to check whether the cache reaches
    ///  its limits, and if the limit is reached, it begins to evict objects.
    var autoTrimInterval: TimeInterval = 5.0

    #if canImport(UIKit)
    /// If **YES**, the cache will remove all objects when the app receives a memory warning.
    /// The **default** value is **YES**.
    var removeAllObjectsOnMemoryWarning: Bool = true

    /// If **YES**, The cache will remove all objects when the app enter background.
    /// The **default** value is **YES**.
    var removeAllObjectsWhenEnteringBackground: Bool = true

    /// A closure to be executed when the app receives a memory warning.
    /// **The default value is nil**.
    var didReceiveMemoryWarning: ((MemoryCache) -> Void)?

    /// A closure to be executed when the app enter background.
    /// **The default value is nil**.
    var didEnterBackground: ((MemoryCache) -> Void)?

    private var observers: [NSObjectProtocol] = []
    #endif

    /// If **YES**, the key-value pair will be released on main thread, otherwise on background thread.
    /// **Default** is **NO**.
    ///
    /// You may set this value to **YES** if the key-value object contains
    /// **the instance which should be released in main thread (such as UIView/CALayer)**.
    var releaseOnMainThread: Bool {
        set {
            lock { lru.releaseOnMainThread = newValue }
       }
       get {
            return lockRead { lru.releaseOnMainThread }
       }
    }

    /// If **YES**, the key-value pair will be released asynchronously to avoid blocking
    ///
    /// the access methods, otherwise it will be released in the access method
    /// (such as removeObjectForKey:). **Default is YES**.
    var releaseAsynchronously: Bool {
        set {
            lock { lru.releaseAsynchronously = newValue }
        }
        get {
            return self.lockRead { self.lru.releaseAsynchronously }
        }
    }

    /// The number of objects in the cache (read-only)
    var totalCount: UInt {
        return self.lockRead { self.lru.totalCount }
    }

    /// The total cost of objects in the cache (read-only).
    var totalCost: UInt {
        return self.lockRead { self.lru.totalCost }
    }

    private var mutex: pthread_mutex_t
    private let lru: LinkedMap<Key, Value> = LinkedMap<Key, Value>()
    private let queue: DispatchQueue

    /// The constructor
    /// - Parameter name: The name of the cache.
    /// The default value is **"com.iteatimeteam.ClaretCache.memory.default"**
    /// - Parameter costLimit: The maximum total cost that the cache can hold before it starts evicting objects.
    /// The default value is **UInt.max**, which means no limit.
    /// - Parameter countLimit: The maximum number of objects the cache should hold.
    /// The default value is **UInt.max**, which means no limit.
    /// - Parameter ageLimit: The maximum expiry time of objects in cache.
    /// The default value is **Double.greatestFiniteMagnitude**, which means no limit.
    /// - Parameter autoTrimInterval: The auto trim check time interval in seconds.
    /// The default value is **5.0**.
    init(name: String = "com.iteatimeteam.ClaretCache.memory.default",
         costLimit: UInt = UInt.max,
         countLimit: UInt = UInt.max,
         ageLimit: TimeInterval = TimeInterval(Double.greatestFiniteMagnitude),
         autoTrimInterval: TimeInterval = 5.0) {

        self.name = name
        self.costLimit = costLimit
        self.countLimit = countLimit
        self.ageLimit = ageLimit
        self.autoTrimInterval = autoTrimInterval

        mutex = .init()
        pthread_mutex_init(&mutex, nil)
        queue = DispatchQueue(label: "com.iteatimeteam.ClaretCache.memory", qos: DispatchQoS.default)
        #if canImport(UIKit)
        addNotification()
        #endif
        trimRecursively()
    }

    deinit {
        #if canImport(UIKit)
        removeNotification()
        #endif
        lru.removeAll()
        pthread_mutex_destroy(&mutex)
    }
}

// MARK: - Access Methods
///=============================================================================
/// @name Access Methods
///=============================================================================
public extension MemoryCache {

    /// Returns a Boolean value that indicates whether a given key is in cache.
    /// - Parameter atKey: atKey An object identifying the value. If nil, just return **NO**.
    /// - Returns: Whether the atKey is in cache.
    final func contains(_ atKey: Key) -> Bool {
        return lockRead { lru.dic[atKey] != nil }
    }

    /// Sets the value of the specified key in the cache, and associates the key-value
    /// pair with the specified cost.
    /// - Parameter value: The object to store in the cache. If nil, it calls **remove(_ atKey:)**.
    /// - Parameter atKey: The atKey with which to associate the value. If nil, this method has no effect.
    /// - Parameter cost: The cost with which to associate the key-value pair.
    final func set(_ value: Value?, _ atKey: Key, cost: UInt = 0) {
        // Delete new if value is nil
        // Cache if value is not nil
        guard let value = value else {
            remove(atKey)
            return
        }

        lock {
            let now = currentTime()
            if let node = lru.dic[atKey] {
                lru.totalCost -= node.cost
                lru.totalCount += cost
                node.cost = cost
                node.time = now
                node.value = value
                lru.bring(toHead: node)
            } else {
                let node = LinkedMap<Key, Value>.Node<Key, Value>(atKey: atKey, value: value, cost: cost)
                node.time = now
                lru.insert(atHead: node)
            }

            if lru.totalCost > costLimit {
                queue.async {
                    self.trimTo(cost: self.costLimit)
                }
            }

            if lru.totalCount > countLimit {
                if let node = lru.removeTail() {
                    release {
                        //hold and release in queue
                        _ = node.cost
                    }
                }
            }
        }
    }

    /// Removes the value of the specified key in the cache.
    /// - Parameter atKey: atKey The atKey identifying the value to be removed.
    /// If nil, this method has no effect.
    final func remove(_ atKey: Key) {
        pthread_mutex_lock(&mutex)
        defer {
            pthread_mutex_unlock(&mutex)
        }
        guard let node = lru.dic[atKey] else { return }
        lru.remove(node)
        release {
            _ = node.cost //hold and release in queue
        }
    }

    /// Empties the cache immediately.
    final func removeAll() {
        lock {
            lru.removeAll()
        }
    }

    final subscript(_ atKey: Key) -> Value? {
        get {
            return lockRead { () -> Value? in
                guard let node = lru.dic[atKey] else {
                    return nil
                }
                node.time = currentTime()
                lru.bring(toHead: node)
                return node.value
            }
        }
        set {
            set(newValue, atKey)
        }
    }

    /// Removes objects from the cache with LRU,
    /// until the **totalCount** is below or equal to the specified value.
    /// - Parameter count: The total count allowed to remain after the cache has been trimmed.
    final func trimTo(count: UInt) {
        guard count > .zero else {
            removeAll()
            return
        }

        trimCount(count)
    }

    /// Removes objects from the cache with LRU, until the **totalCost** is or equal to the specified value.
    /// - Parameter cost: cost The total cost allowed to remain after the cache has been trimmed.
    final func trimTo(cost: UInt) {
        trimCost(cost)
    }

    /// Removes objects from the cache with LRU, until all expiry objects removed by the specified value.
    /// - Parameter age: The maximum age (in seconds) of objects.
    final func trimTo(age: TimeInterval) {
        trimAge(age)
    }
}

extension MemoryCache: CustomDebugStringConvertible {
    public var debugDescription: String {
        return "<\(type(of: self)): \(Unmanaged.passUnretained(self).toOpaque())> (\(name))"
    }
}

private extension MemoryCache {

    #if canImport(UIKit)
    func addNotification() {

       let memoryWarningObserver = NotificationCenter.default.addObserver(forName: UIApplication.didReceiveMemoryWarningNotification, object: nil, queue: nil) { [weak self] _ in
            guard let self = self else { return }
            self.didReceiveMemoryWarning?(self)
            if self.removeAllObjectsOnMemoryWarning {
                self.removeAll()
            }
        }

        let enterBackgroundObserver = NotificationCenter.default.addObserver(forName: UIApplication.didEnterBackgroundNotification, object: nil, queue: nil) { [weak self] _ in
            guard let self = self else { return }
            self.didEnterBackground?(self)
            if self.removeAllObjectsWhenEnteringBackground {
                self.removeAll()
            }
        }
        observers.append(contentsOf: [memoryWarningObserver, enterBackgroundObserver])
    }

    func removeNotification() {
        observers.forEach {
            NotificationCenter.default.removeObserver($0)
        }
        observers.removeAll()
    }
    #endif

    final func trimLRU(path: KeyPath<LinkedMap<Key, Value>, UInt>, limit: UInt) {

        var finish = lockRead { () -> Bool in
            if limit == .zero {
                lru.removeAll()
                return true
            } else if lru[keyPath: path] <= limit {
                return true
            }
            return false
        }
        guard !finish else { return }

        var holder: [LinkedMap<Key, Value>.Node<Key, Value>] = []

        while !finish {
            if pthread_mutex_trylock(&mutex) == .zero {
                if lru[keyPath: path] > limit {
                    if let node = lru.removeTail() {
                        holder.append(node)
                    }
                } else {
                    finish = true
                }
                pthread_mutex_unlock(&mutex)
            } else {
                usleep(10 * 1000) //10 ms
            }
        }

        guard !holder.isEmpty else { return }

        release(trimed: true) {
            _ = holder.isEmpty // release in queue
        }
    }

    final func trimCost(_ costLimit: UInt) {
        trimLRU(path: \.totalCost, limit: costLimit)
    }

    final func trimCount(_ countLimit: UInt) {
        trimLRU(path: \.totalCount, limit: countLimit)
    }

    final func trimAge(_ ageLimit: TimeInterval) {
        let now = currentTime()
        var finish = lockRead { () -> Bool in
            if ageLimit <= .zero {
                lru.removeAll()
                return true
            } else if lru.tail == nil || (now - (lru.tail?.time ?? 0)) <= ageLimit {
                return  true
            }
            return false
        }
        guard !finish else { return }

        var holder: [LinkedMap<Key, Value>.Node<Key, Value>] = []

        while !finish {
            if pthread_mutex_trylock(&mutex) == .zero {
                if let tail = lru.tail, (now - tail.time) > ageLimit {
                    if let node = lru.removeTail() {
                        holder.append(node)
                    }
                } else {
                    finish = true
                }
                pthread_mutex_unlock(&mutex)
            } else {
                usleep(10 * 1000) //10 ms
            }
        }

        guard !holder.isEmpty else { return }

        release(trimed: true) {
            _ = holder.isEmpty // release in queue
        }
    }

    final func trimRecursively() {
        memoryCacheReleaseQueue().asyncAfter(deadline: .now() + autoTrimInterval) { [weak self] in
            guard let self = self else { return }
            self.trimInBackground()
            self.trimRecursively()
        }
    }

    final func trimInBackground() {
        queue.async { [weak self] in
            guard let self = self else { return }
            self.trimTo(cost: self.costLimit)
            self.trimTo(count: self.countLimit)
            self.trimTo(age: self.ageLimit)
        }
    }

    final func lock(execute: (() -> Void)) {
        pthread_mutex_lock(&mutex)
        defer {
            pthread_mutex_unlock(&mutex)
        }
        execute()
    }

    final func lockRead<V>(execute: (() -> V)) -> V {
        pthread_mutex_lock(&mutex)
        defer {
            pthread_mutex_unlock(&mutex)
        }
        return execute()
    }

    final func release(trimed: Bool = false, _ execute: @escaping (() -> Void)) {
        if trimed {
            let queue = lru.releaseOnMainThread ? DispatchQueue.main : memoryCacheReleaseQueue()
            queue.async(execute: execute)
        } else {
            if lru.releaseAsynchronously {
                let queue = lru.releaseOnMainThread ? DispatchQueue.main : memoryCacheReleaseQueue()
                queue.async(execute: execute)
            } else if lru.releaseOnMainThread && pthread_main_np() != .zero {
                DispatchQueue.main.async(execute: execute)
            }
        }
    }

    final func currentTime() -> TimeInterval {
        #if canImport(QuartzCore)
        return CACurrentMediaTime()
        #else
        return Date().timeIntervalSince1970
        #endif
    }
}

private func memoryCacheReleaseQueue() -> DispatchQueue {
    return DispatchQueue.global(qos: .utility)
}

/**
 A linked map used by MemoryCache.
 It's not thread-safe and does not validate the parameters.

 Typically, you should not use this class directly.
 */
<<<<<<< HEAD
fileprivate final class LinkedMap<Key, Value> where Key: Hashable {
    var dic: [Key: Value] = [:]
=======
fileprivate final class LinkedMap<Key, Value> where Key: Hashable, Value: Equatable {
    var dic: [Key: Node<Key, Value>] = [:]
>>>>>>> b3460da1
    var totalCost: UInt = 0
    var totalCount: UInt = 0
    var head: Node<Key, Value>? // MRU, do not change it directly
    var tail: Node<Key, Value>? // LRU, do not change it directly
    var releaseOnMainThread: Bool = false
    var releaseAsynchronously: Bool = true

<<<<<<< HEAD
    final class Node<Key, Value> where Key: Hashable {
=======
    final class Node<Key, Value>: Equatable where Key: Hashable, Value: Equatable {
>>>>>>> b3460da1
        var prev: Node?
        var next: Node?
        let key: Key
        var value: Value?
        var cost: UInt = 0
        var time: TimeInterval = 0.0

        init(atKey: Key, value: Value?, cost: UInt = 0) {
            self.key = atKey
            self.value = value
            self.cost = cost
        }

        static func == (lhs: Node<Key, Value>, rhs: Node<Key, Value>) -> Bool {
            return lhs.key == rhs.key && lhs.value == rhs.value
        }

        #if ClaretCacheLOG
        deinit {
            print("[ClaretCache LOG]: cache for key: \(key) release in \(Thread.current)")
        }
        #endif
    }
}

extension LinkedMap {

    /// Insert a node at head and update the total cost.
    /// Node and node.key should not be nil.
    final func insert(atHead node: Node<Key, Value>) {
        dic[node.key] = node
        totalCost += node.cost
        totalCount += 1
        if head != nil {
            node.next = head
            head?.prev = node
            head = node
        } else {
            tail = node
            head = tail
        }
    }

    /// Bring a inner node to header.
    /// Node should already inside the dic.
    final func bring(toHead node: Node<Key, Value>) {
        guard head != node else { return }

        if tail == node {
            tail = node.prev
            tail?.next = nil
        } else {
            node.next?.prev = node.prev
            node.prev?.next = node.next
        }

        node.next = head
        node.prev = nil
        head?.prev = node
        head = node
    }

    /// Remove a inner node and update the total cost.
    /// Node should already inside the dic.
    final func remove(_ node: Node<Key, Value>) {
        dic.removeValue(forKey: node.key)
        totalCost -= node.cost
        totalCount -= 1

        if node.next != nil {
            node.next?.prev = node.prev
        }

        if node.prev != nil {
            node.prev?.next = node.next
        }

        if head == node {
            head = node.next
        }

        if tail == node {
            tail = node.prev
        }
    }

    /// Remove tail node if exist.
    final func removeTail() -> Node<Key, Value>? {
        guard let tmpTail = tail else { return nil }
        dic.removeValue(forKey: tmpTail.key)
        totalCost -= tmpTail.cost
        totalCount -= 1
        if head == tail {
            head = nil
            tail = nil
        } else {
            tail = tail?.prev
            tail?.next = nil
        }
        return tmpTail
    }

    /// Remove all node
    final func removeAll() {
        totalCost = 0
        totalCount = 0
        head = nil
        tail = nil
        guard !dic.isEmpty else { return }

        let holder: [Key: Node<Key, Value>] = dic
        dic = [:]
        if releaseAsynchronously {
            let queue = releaseOnMainThread ? DispatchQueue.main : memoryCacheReleaseQueue()
            queue.async {
                // hold and release in specified queue
               _ = holder.count
            }
        } else if releaseOnMainThread && pthread_main_np() != .zero {
            DispatchQueue.main.async {
                // hold and release in specified queue
                _ = holder.count
            }
        } else {
            // nothing
        }
    }
}<|MERGE_RESOLUTION|>--- conflicted
+++ resolved
@@ -456,13 +456,8 @@
 
  Typically, you should not use this class directly.
  */
-<<<<<<< HEAD
-fileprivate final class LinkedMap<Key, Value> where Key: Hashable {
-    var dic: [Key: Value] = [:]
-=======
 fileprivate final class LinkedMap<Key, Value> where Key: Hashable, Value: Equatable {
     var dic: [Key: Node<Key, Value>] = [:]
->>>>>>> b3460da1
     var totalCost: UInt = 0
     var totalCount: UInt = 0
     var head: Node<Key, Value>? // MRU, do not change it directly
@@ -470,11 +465,7 @@
     var releaseOnMainThread: Bool = false
     var releaseAsynchronously: Bool = true
 
-<<<<<<< HEAD
-    final class Node<Key, Value> where Key: Hashable {
-=======
     final class Node<Key, Value>: Equatable where Key: Hashable, Value: Equatable {
->>>>>>> b3460da1
         var prev: Node?
         var next: Node?
         let key: Key
